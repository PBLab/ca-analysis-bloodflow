"""
A module designed to analyze FOVs of in vivo calcium
activity. This module's main class, :class:`CalciumOverTime`,
is used to run 
"""

from enum import Enum
from pathlib import Path
import os
import re
from collections import defaultdict
import itertools
from datetime import datetime
import multiprocessing as mp
from typing import Tuple, List, Optional

import pandas as pd
import xarray as xr
import matplotlib.pyplot as plt
import numpy as np
import attr
import tifffile
from scipy.ndimage.morphology import binary_fill_holes
from attr.validators import instance_of

from fluo_metadata import FluoMetadata
from analog_trace import AnalogAcquisitionType
from trace_converter import RawTraceConverter, ConversionMethod
import caiman_funcs_for_comparison
from single_fov_analysis import SingleFovParser
from calcium_trace_analysis import Condition


class Epoch(Enum):
    """
    All possible TAC epoch combinations
    """

    ALL = "all"
    RUN = "run"
    STAND = "stand"
    STIM = "stim"
    JUXTA = "juxta"
    SPONT = "spont"
    RUN_STIM = "run_stim"
    RUN_JUXTA = "run_juxta"
    RUN_SPONT = "run_spont"
    STAND_STIM = "stand_stim"
    STAND_JUXTA = "stand_juxta"
    STAND_SPONT = "stand_spont"


@attr.s(slots=True)
class FileFinder:
    """
    A class designated to find all doublets or triplets of files
    for a given FOV. This means that each tif file that represents
    a recorded field of view should always have a corresponding
    .npz file containing the results from the calcium analysis
    pipeline, and if analog data was recorded then this FOV also
    has a .txt file to go along with it. This class is aimed at
    finding these triplets (or doublets if the analog file is
    missing) and returning them to other classes for furthing
    processing.
    """

    results_folder = attr.ib(validator=instance_of(Path))
    folder_globs = attr.ib(default={Path("."): "*.tif"}, validator=instance_of(dict))
    analog = attr.ib(
        default=AnalogAcquisitionType.NONE,
    )
    with_colabeled = attr.ib(default=False, validator=instance_of(bool))
    data_files = attr.ib(init=False)

    def find_files(self) -> pd.DataFrame:
        """
        Main entrance to pipeline of class. Returns a DataFrame in which
        each row is a doublet\\triplet of corresponding files.
        """
        fluo_files, analog_files, result_files, colabeled_files = (
            self._find_all_relevant_files()
        )
        self.data_files = self._make_table(
            fluo_files, analog_files, result_files, colabeled_files
        )
        return self.data_files

    def _find_all_relevant_files(self) -> Tuple[List[Optional[Path]], ...]:
        """
        Passes each .tif file it finds (with the given glob string)
        and looks for its results, analog and colabeled friends.
        If it can't find the friends it skips this file, else it adds
        them into a list. A list None is returned if this
        experiment had no colabeling or analog data associated with it.
        """
        fluo_files = []
        analog_files = []
        result_files = []
        colabeled_files = []
        summary_str = "Found the following {num} files:\nFluo: {fluo}\nAnalog: {analog}\nCaImAn: {caiman}\nColabeled: {colabeled}"
        for folder, globstr in self.folder_globs.items():
            for file in folder.rglob(globstr):
                num_of_files_found = 1
                fname = str(file.name)[:-4]
                if self.analog is not AnalogAcquisitionType.NONE:
                    try:
                        analog_file = next(folder.rglob(fname + "*analog*.txt"))
                        num_of_files_found += 1
                    except StopIteration:
                        print(f"File {file} has no analog counterpart.")
                        continue
                else:
                    analog_file = None
                try:
                    result_file = next(folder.rglob(fname + "*results.npz"))
                    num_of_files_found += 1
                except StopIteration:
                    print(f"File {file} has no result.npz couterpart.")
                    continue
                if self.with_colabeled:
                    try:
                        colabeled_file = next(folder.rglob(fname + "*_colabeled*.npy"))
                        num_of_files_found += 1
                    except StopIteration:
                        print(f"File {file} has no colabeled.npy couterpart.")
                        continue
                else:
                    colabeled_file = None
                try:
                    _ = next(folder.rglob(f"{str(file.name)[:-4]}*.nc"))
                except StopIteration:  # FOV wasn't already analyzed
                    print(
                        summary_str.format(
                            num=num_of_files_found,
                            fluo=file,
                            analog=analog_file,
                            caiman=result_file,
                            colabeled=colabeled_file,
                        )
                    )
                    fluo_files.append(file)
                    result_files.append(result_file)
                    colabeled_files.append(colabeled_file)
                    analog_files.append(analog_file)

        print(
            "\u301C\u301C\u301C\u301C\u301C\u301C\u301C\u301C\u301C\u301C\u301C\u301C\u301C\u301C\u301C\u301C\u301C"
        )
        return fluo_files, analog_files, result_files, colabeled_files

    def _make_table(
        self, fluo_files, analog_files, result_files, colabeled_files
    ) -> pd.DataFrame:
        """
        Turns list of pathlib.Path objects into a DataFrame.
        """
        columns = ["tif", "caiman", "analog", "colabeled"]
        data_files = pd.DataFrame([], columns=columns)
        to_zip = [fluo_files, result_files, analog_files, colabeled_files]
        files_iter = zip(*to_zip)

        for idx, files_tup in enumerate(files_iter):
            cur_row = pd.DataFrame([files_tup], columns=columns, index=[idx])
            data_files = data_files.append(cur_row)
        return data_files


@attr.s(slots=True)
class CalciumAnalysisOverTime:
    """ Analysis class that parses the output of CaImAn "results.npz" files.
    Usage: run the "run_batch_of_timepoints" method, which will go over all FOVs
    that were recorded in this experiment.
    "folder_globs" is a dictionary of folder name and glob strings, which allows
    you to analyze several directories of data, each with its own glob pattern.
    If serialize is True, it will write to disk each FOV's DataArray, as well
    as the concatenated DataArray to make future processing faster.
    If you've already serialized your data, use "generate_da_per_day" to continue
    the downstream analysis of your files by concatenating all relevant files into
    one large database which can be analyzed with downstream scripts that may be
    found in "calcium_trace_analysis.py".
    """

    files_table = attr.ib(validator=instance_of(pd.DataFrame))
    serialize = attr.ib(default=False, validator=instance_of(bool))
    folder_globs = attr.ib(default={Path("."): "*.tif"}, validator=instance_of(dict))
    analog = attr.ib(
        default=AnalogAcquisitionType.NONE, validator=instance_of(AnalogAcquisitionType)
    )
    fluo_files = attr.ib(init=False)
    result_files = attr.ib(init=False)
    analog_files = attr.ib(init=False)
    list_of_fovs = attr.ib(init=False)
    concat = attr.ib(init=False)

    def run_batch_of_timepoints(self, **regex):
        """
        Main method to analyze all FOVs in all timepoints in all experiments.
        Generally used for TAC experiments, which have multiple FOVs per mouse, and
        an experiment design which spans multiple days.
        The script expects a filename containing the following "self.fov_analysis_files.append(fields)":
            Mouse ID (digits at the beginning of filename)
            Either 'HYPER' or 'HYPO'
            'DAY_0/1/n'
            'FOV_n'
        After creating a xr.DataArray out of each file, the script will write this DataArray to
        disk (only if it doesn't exist yet, and only if self.serialize is True) to make future processing faster.
        Finally, it will take all created DataArrays and concatenate them into a single DataArray,
        that can also be written to disk using the "serialize" attribute.
        The `**regex` kwargs-like parameter is used to manually set the regex
        that will parse the metadata from the file name. The default regexes are
        described above. Valid keys are "id_reg", "fov_reg", "cond_reg" and "day_reg".
        """
        with mp.Pool() as pool:
            self.list_of_fovs = pool.starmap(
                self._mp_process_timepoints, self.files_table.iterrows(), **regex
            )
        self.generate_da_per_day()

    def _mp_process_timepoints(self, files_row: pd.Series, **regex):
        """
        A function for a single process that takes three conjugated files - i.e.
        three files that belong to the same recording, and processes them.
        """
        print(f"Parsing {files_row['tif']}")
        fov = self._analyze_single_fov(files_row, analog=self.analog, **regex)
        return str(fov.metadata.fname)[:-4] + ".nc"

    def _analyze_single_fov(
        self,
        files_row,
        analog=AnalogAcquisitionType.NONE,
        **regex,
    ):
        """ Helper function to go file by file, each with its own fluorescence and
        possibly analog data, and run the single FOV parsing on it """

        meta = FluoMetadata(files_row["tif"], **regex)
        meta.get_metadata()
        fov = SingleFovParser(
            analog_fname=files_row["analog"],
            results_fname=files_row["caiman"],
            metadata=meta,
            analog=analog,
            summarize_in_plot=True,
        )
        fov.parse()
        plt.close()
        if self.serialize:
            fov.add_metadata_and_serialize()
        return fov

    def generate_da_per_day(self, globstr="*FOV*.nc", day_regex=r"_DAY_*(\d+)_"):
        """
        Parse .nc files that were generated from the previous analysis
        and chain all "DAY_X" DataArrays together into a single list.
        This list is then concatenated in to a single DataArray, creating a
        large data structure for each experimental day.
        If we arrived here from "run_batch_of_timepoints()", the data is already
        present in self.list_of_fovs. Otherwise, we have to manually find the
        files using a default glob string that runs on each folder in
        self.folder_globs.
        Saves all day-data into self.results_folder.
        """
        fovs_by_day = defaultdict(list)
        day_reg = re.compile(day_regex)
        try:  # coming from run_batch_of_timepoints()
            all_files = self.list_of_fovs
        except AttributeError:
            all_files = [folder.rglob(globstr) for folder in self.folder_globs]
            all_files = itertools.chain(*all_files)

        for file in all_files:
            print(file)
            try:
                day = int(day_reg.findall(str(file))[0])
            except IndexError:
                day = 999
            fovs_by_day[day].append(file)

        self._concat_fovs(fovs_by_day)

    def _concat_fovs(self, fovs_by_day: dict):
        """
        Take the list of FOVs and turn them into a single DataArray. Lastly it will
        write this DataArray to disk.
        fovs_by_day: Dictionary with its keys being the days of experiment (0, 1, ...) and
        values as a list of filenames.
        """
        print("Concatenating all FOVs...")
        fname_to_save = "data_of_day_"
        for day, file_list in fovs_by_day.items():
            try:
                file = next(self.results_folder.glob(fname_to_save + str(day) + ".nc"))
                print(f"Found {str(file)}, not concatenating")
            except StopIteration:  # .nc file doesn't exist
                print(f"Concatenating day {day}")
                data_per_day = []
                for file in file_list:
                    try:
                        data_per_day.append(xr.open_dataarray(file).load())
                    except FileNotFoundError:
                        pass
                concat = xr.concat(data_per_day, dim="neuron")
                concat.attrs["fps"] = self._get_metadata(data_per_day, "fps", 30)
                concat.attrs["stim_window"] = self._get_metadata(
                    data_per_day, "stim_window", 1.5
                )
                concat.attrs["day"] = day
                concat.name = str(day)
                self.concat = concat
                concat.to_netcdf(
                    str(self.results_folder / f"{fname_to_save + str(day)}.nc"),
                    mode="w",
                )

    def _get_metadata(self, list_of_da: list, key: str, default):
        """ Finds ands returns metadata from existing DataArrays """
        val = default
        for da in list_of_da:
            try:
                val = da.attrs[key]
            except KeyError:
                continue
            else:
                break
        return val


<<<<<<< HEAD
if __name__ == "__main__":
    home = Path("/")
    # home = Path('/export/home/pblab')
    folder = Path(r"data/David/vascular_occ_CAMKII_GCaMP/")
=======
if __name__ == '__main__':
    # home = Path('/data')
    home = Path('/mnt/qnap')
    # home = Path('/export/home/pblab/data')
    folder = Path(r'David/vascular_occ_CAMKII_GCaMP/')
>>>>>>> b9b3dc4b
    results_folder = home / folder
    assert results_folder.exists()
    globstr = "F*.tif"
    folder_and_files = {home / folder: globstr}
    analog_type = AnalogAcquisitionType.TREADMILL
    filefinder = FileFinder(
        results_folder=results_folder,
        folder_globs=folder_and_files,
        analog=analog_type,
        with_colabeled=False,
    )
    files_table = filefinder.find_files()
    res = CalciumAnalysisOverTime(
        files_table=files_table,
        serialize=True,
        folder_globs=folder_and_files,
        analog=analog_type,
    )
    regex = {"cond_reg": r"FOV_\d_(\w+?)_"}
    res.run_batch_of_timepoints(**regex)
    # day_reg = r'(0)'
    # res.generate_da_per_day('F*.nc', day_reg)<|MERGE_RESOLUTION|>--- conflicted
+++ resolved
@@ -1,7 +1,7 @@
 """
 A module designed to analyze FOVs of in vivo calcium
 activity. This module's main class, :class:`CalciumOverTime`,
-is used to run 
+is used to run
 """
 
 from enum import Enum
@@ -326,18 +326,11 @@
         return val
 
 
-<<<<<<< HEAD
-if __name__ == "__main__":
-    home = Path("/")
-    # home = Path('/export/home/pblab')
-    folder = Path(r"data/David/vascular_occ_CAMKII_GCaMP/")
-=======
 if __name__ == '__main__':
     # home = Path('/data')
     home = Path('/mnt/qnap')
     # home = Path('/export/home/pblab/data')
     folder = Path(r'David/vascular_occ_CAMKII_GCaMP/')
->>>>>>> b9b3dc4b
     results_folder = home / folder
     assert results_folder.exists()
     globstr = "F*.tif"
